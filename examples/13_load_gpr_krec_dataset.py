"""
This script demonstrates loading and testing the GPR (General Purpose Robot) 
from KREC format as a Lerobot dataset locally.

Run:
    python examples/13_load_gpr_krec_dataset.py --raw_dir /path/to/krec/files

Run visualize script to check the dataset:
    python lerobot/scripts/visualize_dataset.py \
        --repo-id {REPO_ID} \
        --root .cache/huggingface/lerobot/{REPO_ID} \
        --local-files-only 1 \
        --episode-index 0
        
    python lerobot/scripts/visualize_dataset.py \
        --repo-id gpr_test_krec \
        --root ~/.cache/huggingface/lerobot/gpr_test_krec \
        --local-files-only 1 \
        --episode-index 0
"""
import argparse
import shutil
from pathlib import Path
from pprint import pprint

import decord
import numpy as np
import torch
from PIL import Image, ImageDraw

from lerobot.common.datasets.lerobot_dataset import LeRobotDataset
from lerobot.common.datasets.push_dataset_to_hub.gpr_krec_format import \
    from_raw_to_lerobot_format

NUM_ACTUATORS = 5
KREC_VIDEO_WIDTH = 640
KREC_VIDEO_HEIGHT = 480
TOLERANCE_S = 0.03
REPO_ID = "gpr_test_krec"

GPR_FEATURES = {
    "observation.joint_pos": {
        "dtype": "float32",
        "shape": (NUM_ACTUATORS,),
        "names": ["joint_positions"],
    },
    "observation.joint_vel": {
        "dtype": "float32",
        "shape": (NUM_ACTUATORS,),
        "names": ["joint_velocities"],
    },
    "observation.ang_vel": {
        "dtype": "float32",
        "shape": (3,),
        "names": ["angular_velocity"],
    },
    "observation.euler_rotation": {
        "dtype": "float32",
        "shape": (3,),
        "names": ["euler_angles"],
    },
    "observation.images": {
        "dtype": "video",
        "shape": (KREC_VIDEO_HEIGHT, KREC_VIDEO_WIDTH, 3),
        "names": ["frames"],
    },
    "action": {
        "dtype": "float32",
        "shape": (NUM_ACTUATORS,),
        "names": ["joint_commands"],
    },
}


<<<<<<< HEAD
def generate_test_video_frame(width: int, height: int, frame_idx: int) -> Image:
    """
    Generates a dummy video frame with a white square that moves based on the frame index.
    :param width: Width of the video frame.
    :param height: Height of the video frame.
    :param frame_idx: Index of the frame to determine the position of the white square.
    :return: PIL Image object.
    """
    frame = Image.new("RGB", (width, height), "black")  # Create a black frame
    draw = ImageDraw.Draw(frame)
    square_size = min(width, height) // 4
    x = (frame_idx * 10) % (width - square_size)
    y = (frame_idx * 10) % (height - square_size)
    draw.rectangle(
        [x, y, x + square_size, y + square_size], fill="white"
    )  # Add a white square that moves
    return frame


def load_video_frame(video_frame_data: dict, video_readers: dict, root_dir: Path) -> torch.Tensor:
    """Load a specific frame from a video file using timestamp information.
=======
def load_video_frames_batch(video_path: str, num_frames: int) -> np.ndarray:
    """Load all video frames at once using decord.
>>>>>>> 010ecbe6
    
    Args:
        video_path: Path to the video file
        num_frames: Number of frames to load
        
    Returns:
        np.ndarray: Batch of video frames in (N, H, W, C) format
    """
    vr = decord.VideoReader(str(video_path), ctx=decord.cpu(0))
    frame_indices = list(range(min(len(vr), num_frames)))
    frames_batch = vr.get_batch(frame_indices).asnumpy()
    return frames_batch


def test_gpr_dataset(raw_dir: Path, videos_dir: Path, fps: int):
    # Setup paths
    videos_dir.mkdir(parents=True, exist_ok=True)

    # Convert raw data to LeRobot format
    print("Converting raw data to LeRobot format...")
    hf_dataset, episode_data_index, info = from_raw_to_lerobot_format(
        raw_dir=raw_dir,
        videos_dir=videos_dir,
        fps=fps,  # Your simulation fps
        video=True,  # Video data
    )

    # Delete the existing dataset folder if it exists
    dataset_path = Path.home() / ".cache/huggingface/lerobot/" / REPO_ID
    if dataset_path.exists():
        print(f"Deleting existing dataset folder: {dataset_path}")
        shutil.rmtree(dataset_path)

    # Create dataset instance
    print("\nCreating dataset...")
    dataset = LeRobotDataset.create(
        repo_id=REPO_ID,
        fps=fps,
        features=GPR_FEATURES,
        tolerance_s=TOLERANCE_S,  # timestep indexing tolerance in seconds based on fps
        use_videos=True
    )

    print("Camera keys:", dataset.meta.camera_keys)

    # Add video_readers dictionary to cache VideoReader objects
    video_readers = {}

    episodes = range(len(episode_data_index["from"]))
    for ep_idx in episodes:
        print(f"Processing episode {ep_idx}")
        from_idx = episode_data_index["from"][ep_idx].item()
        to_idx = episode_data_index["to"][ep_idx].item()
        num_frames = to_idx - from_idx

        # Load all video frames for this episode at once
        video_path = next(raw_dir.glob("*.krec.mkv"))  # Adjust this if you have multiple video files
        video_frames_batch = load_video_frames_batch(str(video_path), num_frames)
        
        for frame_idx in range(num_frames):
            i = from_idx + frame_idx
            frame_data = hf_dataset[i]
<<<<<<< HEAD
            video_frame = load_video_frame(
                frame_data["observation.images.camera"], 
                video_readers=video_readers,  # Pass the video_readers dictionary
                root_dir=raw_dir
            )
=======
>>>>>>> 010ecbe6

            frame = {
                key: frame_data[key].numpy().astype(np.float32)
                for key in [
                    "observation.joint_pos",
                    "observation.joint_vel", 
                    "observation.ang_vel",
                    "observation.euler_rotation",
                    "action",
                ]
            }
            # Use the pre-loaded video frame, clamping frame_idx if needed
            clamped_idx = min(frame_idx, len(video_frames_batch)-1)
            frame["observation.images"] = video_frames_batch[clamped_idx]
            frame["timestamp"] = frame_data["timestamp"]

            dataset.add_frame(frame)

        print(f"Saving episode {ep_idx}")
        dataset.save_episode(
            task="walk forward",
            encode_videos=True,
        )
        print(f"Done saving episode {ep_idx}")

    print("Consolidating dataset...")
    dataset.consolidate()
    print("Done consolidating dataset")
    video_readers.clear()

    #########################################################
    # From this point on its copy paste from lerobot/examples/1_load_lerobot_dataset.py

    # And see how many frames you have:
    print(f"Selected episodes: {dataset.episodes}")
    print(f"Number of episodes selected: {dataset.num_episodes}")
    print(f"Number of frames selected: {dataset.num_frames}")

    # Or simply load the entire dataset:
    print(f"Number of episodes selected: {dataset.num_episodes}")
    print(f"Number of frames selected: {dataset.num_frames}")

    # The previous metadata class is contained in the 'meta' attribute of the dataset:
    print(dataset.meta)

    # LeRobotDataset actually wraps an underlying Hugging Face dataset
    # (see https://huggingface.co/docs/datasets for more information).
    print(dataset.hf_dataset)

    # LeRobot datasets also subclasses PyTorch datasets so you can do everything you know and love from working
    # with the latter, like iterating through the dataset.
    # The __getitem__ iterates over the frames of the dataset. Since our datasets are also structured by
    # episodes, you can access the frame indices of any episode using the episode_data_index. Here, we access
    # frame indices associated to the first episode:
    episode_index = 0
    from_idx = dataset.episode_data_index["from"][episode_index].item()
    to_idx = dataset.episode_data_index["to"][episode_index].item()

    # Then we grab all the image frames from the first camera:
    # import pdb; pdb.set_trace()
    camera_key = dataset.meta.camera_keys[0]
    frames = [dataset[idx][camera_key] for idx in range(from_idx, to_idx)]

    # The objects returned by the dataset are all torch.Tensors
    print(f"type(frames[0])={type(frames[0])}")
    print(f"frames[0].shape={frames[0].shape}")

    # Since we're using pytorch, the shape is in pytorch, channel-first convention (c, h, w).
    # We can compare this shape with the information available for that feature
    print(f"dataset.features camera keys")
    pprint(dataset.features[camera_key])
    # # In particular:
    print(f"camera key shape {dataset.features[camera_key]['shape']}")
    # The shape is in (h, w, c) which is a more universal format.

    # For many machine learning applications we need to load the history of past observations or trajectories of
    # future actions. Our datasets can load previous and future frames for each key/modality, using timestamps
    # differences with the current loaded frame. For instance:
    delta_timestamps = {
        # 0 is current frame, -1/fps is 1 frame in the past
        "observation.joint_pos": [0, -1 / dataset.fps],
        "observation.joint_vel": [0, -1 / dataset.fps],
        "observation.ang_vel": [0, -1 / dataset.fps],
        "observation.euler_rotation": [0, -1 / dataset.fps],
        "observation.images": [0, -1 / dataset.fps],
        # loads 64 action vectors: current frame, 1 frame in the future, 2 frames, ... 63 frames in the future
        "action": [t / dataset.fps for t in range(64)],
    }
    # Note that in any case, these delta_timestamps values need to be multiples of (1/fps) so that added to any
    # timestamp, you still get a valid timestamp.
    # local_files_only=True to load from local cache
    dataset = LeRobotDataset(
        repo_id=REPO_ID,
        delta_timestamps=delta_timestamps,
        local_files_only=True,
        tolerance_s=TOLERANCE_S,
    )
    print(f"\n{dataset[0]['observation.images'].shape=}")  # (4, c, h, w)
    print(f"{dataset[0]['observation.joint_pos'].shape=}")  # (6, c)
    print(f"{dataset[0]['action'].shape=}\n")  # (64, c)

    # Finally, our datasets are fully compatible with PyTorch dataloaders and samplers because they are just
    # PyTorch datasets.
    dataloader = torch.utils.data.DataLoader(
        dataset,
        num_workers=0,
        batch_size=32,
        shuffle=True,
    )

    for batch in dataloader:
        print(f"{batch['observation.joint_pos'].shape=}")
        print(f"{batch['observation.joint_vel'].shape=}")
        print(f"{batch['observation.ang_vel'].shape=}")
        print(f"{batch['observation.euler_rotation'].shape=}")
        print(f"{batch['observation.images'].shape=}")
        print(f"{batch['action'].shape=}")
        break


if __name__ == "__main__":
    parser = argparse.ArgumentParser(description="Load and test GPR dataset")
    parser.add_argument(
        "--raw_dir", type=str, required=True, help="Directory containing raw HDF5 files"
    )
    parser.add_argument(
        "--videos_dir",
        type=str,
        default="data/temp",
        help="Directory for video output (default: data/temp)",
    )
    parser.add_argument(
        "--fps", type=int, default=50, help="Frames per second (default: 50)"
    )

    args = parser.parse_args()

    test_gpr_dataset(
        raw_dir=Path(args.raw_dir), videos_dir=Path(args.videos_dir), fps=args.fps
    )<|MERGE_RESOLUTION|>--- conflicted
+++ resolved
@@ -72,7 +72,6 @@
 }
 
 
-<<<<<<< HEAD
 def generate_test_video_frame(width: int, height: int, frame_idx: int) -> Image:
     """
     Generates a dummy video frame with a white square that moves based on the frame index.
@@ -92,12 +91,8 @@
     return frame
 
 
-def load_video_frame(video_frame_data: dict, video_readers: dict, root_dir: Path) -> torch.Tensor:
-    """Load a specific frame from a video file using timestamp information.
-=======
 def load_video_frames_batch(video_path: str, num_frames: int) -> np.ndarray:
     """Load all video frames at once using decord.
->>>>>>> 010ecbe6
     
     Args:
         video_path: Path to the video file
@@ -160,14 +155,6 @@
         for frame_idx in range(num_frames):
             i = from_idx + frame_idx
             frame_data = hf_dataset[i]
-<<<<<<< HEAD
-            video_frame = load_video_frame(
-                frame_data["observation.images.camera"], 
-                video_readers=video_readers,  # Pass the video_readers dictionary
-                root_dir=raw_dir
-            )
-=======
->>>>>>> 010ecbe6
 
             frame = {
                 key: frame_data[key].numpy().astype(np.float32)
